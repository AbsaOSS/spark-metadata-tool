--- conflicted
+++ resolved
@@ -10,15 +10,6 @@
 
 ### fix-paths
 - Fixes all paths in metadata files to point to the current location of the data
-<<<<<<< HEAD
-=======
-- Creates backup of each file before processing
-- Backup is deleted after a successful run(can be overridden to keep the backup)
-- Currently supported file systems:
-    - S3
-    - Unix
-    - HDFS
->>>>>>> 5227db86
 
 Note that the tool doesn't perform any validation and assumes files are in the correct state. Consider the following example:
 
@@ -62,7 +53,7 @@
 - Currently supported file systems:
     - S3
     - Unix
-
+    - HDFS
 ## Usage
 ### Obtaining
 The application is being published as a standalone executable JAR. Simply download the most recent version of the file `spark-metadata-tool_2.13-x.y.z-assembly.jar` from the [package repository](https://github.com/orgs/AbsaOSS/packages?repo_name=spark-metadata-tool).
