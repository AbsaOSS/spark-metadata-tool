--- conflicted
+++ resolved
@@ -17,24 +17,15 @@
 
 object Dependencies {
 
-<<<<<<< HEAD
   val jacksonVersion = "2.12.5"
 
-  lazy val scalaTest = "org.scalatest"    %% "scalatest" % "3.2.9" % Test
-  lazy val scalaMock = "org.scalamock"    %% "scalamock" % "5.1.0" % Test
-  lazy val scopt     = "com.github.scopt" %% "scopt"     % "4.0.1"
-  lazy val cats      = "org.typelevel"    %% "cats-core" % "2.3.0"
-
+  lazy val aws          = "software.amazon.awssdk"        % "s3"                   % "2.17.55"
+  lazy val cats         = "org.typelevel"                %% "cats-core"            % "2.3.0"
+  lazy val jackson      = "com.fasterxml.jackson.core"    % "jackson-databind"     % jacksonVersion
   lazy val jacksonScala = "com.fasterxml.jackson.module" %% "jackson-module-scala" % jacksonVersion
-  lazy val jackson      = "com.fasterxml.jackson.core"    % "jackson-databind"     % jacksonVersion
-=======
-  lazy val scalaTest = "org.scalatest"         %% "scalatest"  % "3.2.9" % Test
-  lazy val scalaMock = "org.scalamock"         %% "scalamock"  % "5.1.0" % Test
-  lazy val spray     = "io.spray"              %% "spray-json" % "1.3.6"
-  lazy val scopt     = "com.github.scopt"      %% "scopt"      % "4.0.1"
-  lazy val cats      = "org.typelevel"         %% "cats-core"  % "2.3.0"
-  lazy val aws       = "software.amazon.awssdk" % "s3"         % "2.17.55"
->>>>>>> d52ce2e1
+  lazy val scalaTest    = "org.scalatest"                %% "scalatest"            % "3.2.9" % Test
+  lazy val scalaMock    = "org.scalamock"                %% "scalamock"            % "5.1.0" % Test
+  lazy val scopt        = "com.github.scopt"             %% "scopt"                % "4.0.1"
 
   lazy val hadoop = ("org.apache.hadoop" % "hadoop-common" % "2.10.1")
     .exclude("asm", "asm")
