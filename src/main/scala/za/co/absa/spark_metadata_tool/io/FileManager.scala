--- conflicted
+++ resolved
@@ -23,11 +23,7 @@
   def listFiles(path: Path): Either[IoError, Seq[Path]]
   def listDirectories(path: Path): Either[IoError, Seq[Path]]
   def readAllLines(path: Path): Either[IoError, Seq[String]]
-<<<<<<< HEAD
   def write(path: Path, lines: Seq[String]): Either[IoError, Unit]
-=======
-  def write(path: Path, lines: Seq[FileLine]): Either[IoError, Unit]
   def copy(from: Path, to: Path): Either[IoError, Unit]
   def delete(paths: Seq[Path]): Either[IoError, Unit]
->>>>>>> d52ce2e1
 }