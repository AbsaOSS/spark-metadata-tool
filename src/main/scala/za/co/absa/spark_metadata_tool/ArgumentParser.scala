--- conflicted
+++ resolved
@@ -44,18 +44,11 @@
       opt[Path]('p', "path")
         .required()
         .action((x, c) => c.copy(path = x))
-<<<<<<< HEAD
         .text("path text"),
-      opt[TargetFilesystem]('f', "filesystem")
-        .required()
-        .action((x, c) => c.copy(filesystem = x))
-        .text("unix/hdfs/s3"),
       opt[Boolean]('k', "keep-backup")
         .action((x, c) => c.copy(keepBackup = x))
         .text("keep backup")
-=======
         .text("path text")
->>>>>>> ad547751
     )
   }
 
